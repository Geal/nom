--- conflicted
+++ resolved
@@ -3,7 +3,6 @@
 
 use traits::{AsBytes, AtEof, Compare, CompareResult, FindSubstring, FindToken, InputIter, InputLength, InputTake, Offset, ParseTo, Slice};
 
-<<<<<<< HEAD
 #[cfg(feature = "alloc")]
 use traits::ExtendInto;
 
@@ -11,15 +10,9 @@
 use lib::std::ops::{Deref, Range, RangeFrom, RangeFull, RangeTo};
 use lib::std::slice::Iter;
 use lib::std::str::{self, CharIndices, Chars, FromStr};
+use lib::std::convert::From;
 #[cfg(feature = "alloc")]
 use lib::std::string::String;
-=======
-use std::str::{self, CharIndices, Chars, FromStr};
-use std::convert::From;
-use std::ops::{Deref, Range, RangeFrom, RangeFull, RangeTo};
-use std::iter::{Enumerate, Map};
-use std::slice::Iter;
->>>>>>> 605396f3
 
 /// Holds a complete String, for which the `at_eof` method always returns true
 ///
