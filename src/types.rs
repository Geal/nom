--- conflicted
+++ resolved
@@ -4,17 +4,10 @@
 use traits::{AsBytes, AtEof, Compare, CompareResult, ExtendInto, FindSubstring, FindToken, InputIter, InputLength, InputTake, Offset,
              ParseTo, Slice};
 
-<<<<<<< HEAD
 use lib::std::str::{self, CharIndices, Chars, FromStr};
-use lib::std::ops::{Range, RangeFrom, RangeFull, RangeTo};
+use lib::std::ops::{Deref, Range, RangeFrom, RangeFull, RangeTo};
 use lib::std::iter::{Enumerate, Map};
 use lib::std::slice::Iter;
-=======
-use std::str::{self, CharIndices, Chars, FromStr};
-use std::ops::{Deref, Range, RangeFrom, RangeFull, RangeTo};
-use std::iter::{Enumerate, Map};
-use std::slice::Iter;
->>>>>>> fb119849
 
 /// Holds a complete String, for which the `at_eof` method always returns true
 ///
