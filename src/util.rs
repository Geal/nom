#[cfg(feature = "verbose-errors")]
#[cfg(feature = "std")]
use internal::{Err, IResult};
#[cfg(feature = "verbose-errors")]
use verbose_errors::Context;

#[cfg(feature = "std")]
use std::collections::HashMap;

#[cfg(feature = "alloc")]
use lib::std::string::ToString;
#[cfg(feature = "alloc")]
use lib::std::vec::Vec;

#[cfg(feature = "std")]
pub trait HexDisplay {
  /// Converts the value of `self` to a hex dump, returning the owned
  /// string.
  fn to_hex(&self, chunk_size: usize) -> String;

  /// Converts the value of `self` to a hex dump beginning at `from` address, returning the owned
  /// string.
  fn to_hex_from(&self, chunk_size: usize, from: usize) -> String;
}

#[cfg(feature = "std")]
static CHARS: &'static [u8] = b"0123456789abcdef";

#[cfg(feature = "std")]
impl HexDisplay for [u8] {
  #[allow(unused_variables)]
  fn to_hex(&self, chunk_size: usize) -> String {
    self.to_hex_from(chunk_size, 0)
  }

  #[allow(unused_variables)]
  fn to_hex_from(&self, chunk_size: usize, from: usize) -> String {
    let mut v = Vec::with_capacity(self.len() * 3);
    let mut i = from;
    for chunk in self.chunks(chunk_size) {
      let s = format!("{:08x}", i);
      for &ch in s.as_bytes().iter() {
        v.push(ch);
      }
      v.push(b'\t');

      i += chunk_size;

      for &byte in chunk {
        v.push(CHARS[(byte >> 4) as usize]);
        v.push(CHARS[(byte & 0xf) as usize]);
        v.push(b' ');
      }
      if chunk_size > chunk.len() {
        for j in 0..(chunk_size - chunk.len()) {
          v.push(b' ');
          v.push(b' ');
          v.push(b' ');
        }
      }
      v.push(b'\t');

      for &byte in chunk {
        if (byte >= 32 && byte <= 126) || byte >= 128 {
          v.push(byte);
        } else {
          v.push(b'.');
        }
      }
      v.push(b'\n');
    }

    String::from_utf8_lossy(&v[..]).into_owned()
  }
}

#[cfg(feature = "std")]
impl HexDisplay for str {
  #[allow(unused_variables)]
  fn to_hex(&self, chunk_size: usize) -> String {
    self.to_hex_from(chunk_size, 0)
  }

  #[allow(unused_variables)]
  fn to_hex_from(&self, chunk_size: usize, from: usize) -> String {
    self.as_bytes().to_hex_from(chunk_size, from)
  }
}

/// Prints a message if the parser fails
///
/// The message prints the `Error` or `Incomplete`
/// and the parser's calling code
///
/// ```
/// # #[macro_use] extern crate nom;
/// # fn main() {
///    named!(f, dbg!( tag!( "abcd" ) ) );
///
///    let a = &b"efgh"[..];
///
///    // Will print the following message:
///    // Error(Position(0, [101, 102, 103, 104])) at l.5 by ' tag ! ( "abcd" ) '
///    f(a);
/// # }
/// ```
#[macro_export]
macro_rules! dbg (
  ($i: expr, $submac:ident!( $($args:tt)* )) => (
    {
      use $crate::lib::std::result::Result::*;
      let l = line!();
      match $submac!($i, $($args)*) {
        Err(e) => {
          println!("Err({:?}) at l.{} by ' {} '", e, l, stringify!($submac!($($args)*)));
          Err(e)
        },
        a => a,
      }
    }
  );

  ($i:expr, $f:ident) => (
      dbg!($i, call!($f));
  );
);

/// Prints a message and the input if the parser fails
///
/// The message prints the `Error` or `Incomplete`
/// and the parser's calling code.
///
/// It also displays the input in hexdump format
///
/// ```ignore
/// # #[macro_use] extern crate nom;
/// # fn main() {
///    named!(f, dbg_dmp!( tag!( "abcd" ) ) );
///
///    let a = &b"efghijkl"[..];
///
///    // Will print the following message:
///    // Error(Position(0, [101, 102, 103, 104, 105, 106, 107, 108])) at l.5 by ' tag ! ( "abcd" ) '
///    // 00000000        65 66 67 68 69 6a 6b 6c         efghijkl
///    f(a);
/// # }
#[macro_export]
macro_rules! dbg_dmp (
  ($i: expr, $submac:ident!( $($args:tt)* )) => (
    {
      use $crate::HexDisplay;
      let l = line!();
      match $submac!($i, $($args)*) {
        Err(e) => {
          println!("Error({:?}) at l.{} by ' {} '\n{}", e, l, stringify!($submac!($($args)*)), $i.to_hex(8));
          Err(e)
        },
        a => a,
      }
    }
  );

  ($i:expr, $f:ident) => (
      dbg_dmp!($i, call!($f));
  );
);

#[cfg(feature = "verbose-errors")]
pub fn error_to_list<P: Clone, E: Clone>(e: &Context<P, E>) -> Vec<(P, ErrorKind<E>)> {
  match e {
    &Context::Code(ref i, ref err) => {
      let mut v = Vec::new();
      v.push((i.clone(), err.clone()));
      return v;
    }
    &Context::List(ref v) => {
      let mut v2 = v.clone();
      v2.reverse();
      v2
    }
  }
}

#[cfg(feature = "verbose-errors")]
pub fn compare_error_paths<P: Clone + PartialEq, E: Clone + PartialEq>(e1: &Context<P, E>, e2: &Context<P, E>) -> bool {
  error_to_list(e1) == error_to_list(e2)
}

#[cfg(feature = "std")]
#[cfg(feature = "verbose-errors")]
use lib::std::hash::Hash;

#[cfg(feature = "std")]
#[cfg(feature = "verbose-errors")]
pub fn add_error_pattern<'a, I: Clone + Hash + Eq, O, E: Clone + Hash + Eq>(
  h: &mut HashMap<Vec<(I, ErrorKind<E>)>, &'a str>,
  res: IResult<I, O, E>,
  message: &'a str,
) -> bool {
  match res {
    Err(Err::Error(e)) | Err(Err::Failure(e)) => {
      h.insert(error_to_list(&e), message);
      true
    }
    _ => false,
  }
}

pub fn slice_to_offsets(input: &[u8], s: &[u8]) -> (usize, usize) {
  let start = input.as_ptr();
  let off1 = s.as_ptr() as usize - start as usize;
  let off2 = off1 + s.len();
  (off1, off2)
}

#[cfg(feature = "std")]
#[cfg(feature = "verbose-errors")]
pub fn prepare_errors<O, E: Clone>(input: &[u8], res: IResult<&[u8], O, E>) -> Option<Vec<(ErrorKind<E>, usize, usize)>> {
  if let Err(Err::Error(e)) = res {
    let mut v: Vec<(ErrorKind<E>, usize, usize)> = Vec::new();

    match e {
      Context::Code(p, kind) => {
        let (o1, o2) = slice_to_offsets(input, p);
        v.push((kind, o1, o2));
      }
      Context::List(mut l) => {
        for (p, kind) in l.drain(..) {
          let (o1, o2) = slice_to_offsets(input, p);
          v.push((kind, o1, o2));
        }

        v.reverse()
      }
    }

    v.sort_by(|a, b| a.1.cmp(&b.1));
    Some(v)
  } else {
    None
  }
}

#[cfg(feature = "std")]
#[cfg(feature = "verbose-errors")]
pub fn print_error<O, E: Clone>(input: &[u8], res: IResult<&[u8], O, E>) {
  if let Some(v) = prepare_errors(input, res) {
    let colors = generate_colors(&v);
    println!("parser codes: {}", print_codes(&colors, &HashMap::new()));
    println!("{}", print_offsets(input, 0, &v));
  } else {
    println!("not an error");
  }
}

#[cfg(feature = "std")]
#[cfg(feature = "verbose-errors")]
pub fn generate_colors<E>(v: &[(ErrorKind<E>, usize, usize)]) -> HashMap<u32, u8> {
  let mut h: HashMap<u32, u8> = HashMap::new();
  let mut color = 0;

  for &(ref c, _, _) in v.iter() {
    h.insert(error_to_u32(c), color + 31);
    color = color + 1 % 7;
  }

  h
}

pub fn code_from_offset<E>(v: &[(ErrorKind<E>, usize, usize)], offset: usize) -> Option<u32> {
  let mut acc: Option<(u32, usize, usize)> = None;
  for &(ref ek, s, e) in v.iter() {
    let c = error_to_u32(ek);
    if s <= offset && offset <= e {
      if let Some((_, start, end)) = acc {
        if start <= s && e <= end {
          acc = Some((c, s, e));
        }
      } else {
        acc = Some((c, s, e));
      }
    }
  }
  if let Some((code, _, _)) = acc {
    return Some(code);
  } else {
    return None;
  }
}

#[cfg(feature = "alloc")]
pub fn reset_color(v: &mut Vec<u8>) {
  v.push(0x1B);
  v.push(b'[');
  v.push(0);
  v.push(b'm');
}

#[cfg(feature = "alloc")]
pub fn write_color(v: &mut Vec<u8>, color: u8) {
  v.push(0x1B);
  v.push(b'[');
  v.push(1);
  v.push(b';');
  let s = color.to_string();
  let bytes = s.as_bytes();
  v.extend(bytes.iter().cloned());
  v.push(b'm');
}

#[cfg(feature = "std")]
#[cfg_attr(feature = "cargo-clippy", allow(implicit_hasher))]
pub fn print_codes(colors: &HashMap<u32, u8>, names: &HashMap<u32, &str>) -> String {
  let mut v = Vec::new();
  for (code, &color) in colors {
    if let Some(&s) = names.get(code) {
      let bytes = s.as_bytes();
      write_color(&mut v, color);
      v.extend(bytes.iter().cloned());
    } else {
      let s = code.to_string();
      let bytes = s.as_bytes();
      write_color(&mut v, color);
      v.extend(bytes.iter().cloned());
    }
    reset_color(&mut v);
    v.push(b' ');
  }
  reset_color(&mut v);

  String::from_utf8_lossy(&v[..]).into_owned()
}

#[cfg(feature = "std")]
#[cfg(feature = "verbose-errors")]
pub fn print_offsets<E>(input: &[u8], from: usize, offsets: &[(ErrorKind<E>, usize, usize)]) -> String {
  let mut v = Vec::with_capacity(input.len() * 3);
  let mut i = from;
  let chunk_size = 8;
  let mut current_code: Option<u32> = None;
  let mut current_code2: Option<u32> = None;

  let colors = generate_colors(&offsets);

  for chunk in input.chunks(chunk_size) {
    let s = format!("{:08x}", i);
    for &ch in s.as_bytes().iter() {
      v.push(ch);
    }
    v.push(b'\t');

    let mut k = i;
    let mut l = i;
    for &byte in chunk {
      if let Some(code) = code_from_offset(&offsets, k) {
        if let Some(current) = current_code {
          if current != code {
            reset_color(&mut v);
            current_code = Some(code);
            if let Some(&color) = colors.get(&code) {
              write_color(&mut v, color);
            }
          }
        } else {
          current_code = Some(code);
          if let Some(&color) = colors.get(&code) {
            write_color(&mut v, color);
          }
        }
      }
      v.push(CHARS[(byte >> 4) as usize]);
      v.push(CHARS[(byte & 0xf) as usize]);
      v.push(b' ');
      k = k + 1;
    }

    reset_color(&mut v);

    if chunk_size > chunk.len() {
      for _ in 0..(chunk_size - chunk.len()) {
        v.push(b' ');
        v.push(b' ');
        v.push(b' ');
      }
    }
    v.push(b'\t');

    for &byte in chunk {
      if let Some(code) = code_from_offset(&offsets, l) {
        if let Some(current) = current_code2 {
          if current != code {
            reset_color(&mut v);
            current_code2 = Some(code);
            if let Some(&color) = colors.get(&code) {
              write_color(&mut v, color);
            }
          }
        } else {
          current_code2 = Some(code);
          if let Some(&color) = colors.get(&code) {
            write_color(&mut v, color);
          }
        }
      }
      if (byte >= 32 && byte <= 126) || byte >= 128 {
        v.push(byte);
      } else {
        v.push(b'.');
      }
      l = l + 1;
    }
    reset_color(&mut v);

    v.push(b'\n');
    i = i + chunk_size;
  }

  String::from_utf8_lossy(&v[..]).into_owned()
}

/// indicates which parser returned an error
#[cfg_attr(rustfmt, rustfmt_skip)]
#[derive(Debug,PartialEq,Eq,Hash,Clone)]
#[allow(deprecated)]
pub enum ErrorKind<E = u32> {
  Custom(E),
  Tag,
  MapRes,
  MapOpt,
  Alt,
  IsNot,
  IsA,
  SeparatedList,
  SeparatedNonEmptyList,
  Many0Count,
  Many1Count,
  Many0,
  Many1,
  ManyTill,
  Count,
  TakeUntilAndConsume,
  TakeUntil,
  TakeUntilEitherAndConsume,
  TakeUntilEither,
  LengthValue,
  TagClosure,
  Alpha,
  Digit,
  HexDigit,
  OctDigit,
  AlphaNumeric,
  Space,
  MultiSpace,
  LengthValueFn,
  Eof,
  ExprOpt,
  ExprRes,
  CondReduce,
  Switch,
  TagBits,
  OneOf,
  NoneOf,
  Char,
  CrLf,
  RegexpMatch,
  RegexpMatches,
  RegexpFind,
  RegexpCapture,
  RegexpCaptures,
  TakeWhile1,
  Complete,
  Fix,
  Escaped,
  EscapedTransform,
  #[deprecated(since = "4.0.0", note = "Please use `Tag` instead")]
  TagStr,
  #[deprecated(since = "4.0.0", note = "Please use `IsNot` instead")]
  IsNotStr,
  #[deprecated(since = "4.0.0", note = "Please use `IsA` instead")]
  IsAStr,
  #[deprecated(since = "4.0.0", note = "Please use `TakeWhile1` instead")]
  TakeWhile1Str,
  NonEmpty,
  ManyMN,
  #[deprecated(since = "4.0.0", note = "Please use `TakeUntilAndConsume` instead")]
  TakeUntilAndConsumeStr,
  #[deprecated(since = "4.0.0", note = "Please use `TakeUntil` instead")]
  TakeUntilStr,
  Not,
  Permutation,
  Verify,
  TakeTill1,
  TakeUntilAndConsume1,
  TakeWhileMN,
  ParseTo,
}

#[cfg_attr(rustfmt, rustfmt_skip)]
#[allow(deprecated)]
pub fn error_to_u32<E>(e: &ErrorKind<E>) -> u32 {
  match *e {
    ErrorKind::Custom(_)                 => 0,
    ErrorKind::Tag                       => 1,
    ErrorKind::MapRes                    => 2,
    ErrorKind::MapOpt                    => 3,
    ErrorKind::Alt                       => 4,
    ErrorKind::IsNot                     => 5,
    ErrorKind::IsA                       => 6,
    ErrorKind::SeparatedList             => 7,
    ErrorKind::SeparatedNonEmptyList     => 8,
    ErrorKind::Many1                     => 9,
    ErrorKind::Count                     => 10,
    ErrorKind::TakeUntilAndConsume       => 11,
    ErrorKind::TakeUntil                 => 12,
    ErrorKind::TakeUntilEitherAndConsume => 13,
    ErrorKind::TakeUntilEither           => 14,
    ErrorKind::LengthValue               => 15,
    ErrorKind::TagClosure                => 16,
    ErrorKind::Alpha                     => 17,
    ErrorKind::Digit                     => 18,
    ErrorKind::AlphaNumeric              => 19,
    ErrorKind::Space                     => 20,
    ErrorKind::MultiSpace                => 21,
    ErrorKind::LengthValueFn             => 22,
    ErrorKind::Eof                       => 23,
    ErrorKind::ExprOpt                   => 24,
    ErrorKind::ExprRes                   => 25,
    ErrorKind::CondReduce                => 26,
    ErrorKind::Switch                    => 27,
    ErrorKind::TagBits                   => 28,
    ErrorKind::OneOf                     => 29,
    ErrorKind::NoneOf                    => 30,
    ErrorKind::Char                      => 40,
    ErrorKind::CrLf                      => 41,
    ErrorKind::RegexpMatch               => 42,
    ErrorKind::RegexpMatches             => 43,
    ErrorKind::RegexpFind                => 44,
    ErrorKind::RegexpCapture             => 45,
    ErrorKind::RegexpCaptures            => 46,
    ErrorKind::TakeWhile1                => 47,
    ErrorKind::Complete                  => 48,
    ErrorKind::Fix                       => 49,
    ErrorKind::Escaped                   => 50,
    ErrorKind::EscapedTransform          => 51,
    ErrorKind::TagStr                    => 52,
    ErrorKind::IsNotStr                  => 53,
    ErrorKind::IsAStr                    => 54,
    ErrorKind::TakeWhile1Str             => 55,
    ErrorKind::NonEmpty                  => 56,
    ErrorKind::ManyMN                    => 57,
    ErrorKind::TakeUntilAndConsumeStr    => 58,
    ErrorKind::HexDigit                  => 59,
    ErrorKind::TakeUntilStr              => 60,
    ErrorKind::OctDigit                  => 61,
    ErrorKind::Many0                     => 62,
    ErrorKind::Not                       => 63,
    ErrorKind::Permutation               => 64,
    ErrorKind::ManyTill                  => 65,
    ErrorKind::Verify                    => 66,
    ErrorKind::TakeTill1                 => 67,
    ErrorKind::TakeUntilAndConsume1      => 68,
    ErrorKind::TakeWhileMN               => 69,
<<<<<<< HEAD
    ErrorKind::Many0Count                => 70,
    ErrorKind::Many1Count                => 71,
=======
    ErrorKind::ParseTo                   => 70,
>>>>>>> 49a20d4f
  }
}

impl<E> ErrorKind<E> {
  #[cfg_attr(rustfmt, rustfmt_skip)]
  #[allow(deprecated)]
  pub fn description(&self) -> &str {
    match *self {
      ErrorKind::Custom(_)                 => "Custom error",
      ErrorKind::Tag                       => "Tag",
      ErrorKind::MapRes                    => "Map on Result",
      ErrorKind::MapOpt                    => "Map on Option",
      ErrorKind::Alt                       => "Alternative",
      ErrorKind::IsNot                     => "IsNot",
      ErrorKind::IsA                       => "IsA",
      ErrorKind::SeparatedList             => "Separated list",
      ErrorKind::SeparatedNonEmptyList     => "Separated non empty list",
      ErrorKind::Many0Count                => "Many0Count",
      ErrorKind::Many1Count                => "Many1Count",
      ErrorKind::Many0                     => "Many0",
      ErrorKind::Many1                     => "Many1",
      ErrorKind::Count                     => "Count",
      ErrorKind::TakeUntilAndConsume       => "Take until and consume",
      ErrorKind::TakeUntil                 => "Take until",
      ErrorKind::TakeUntilEitherAndConsume => "Take until either and consume",
      ErrorKind::TakeUntilEither           => "Take until either",
      ErrorKind::LengthValue               => "Length followed by value",
      ErrorKind::TagClosure                => "Tag closure",
      ErrorKind::Alpha                     => "Alphabetic",
      ErrorKind::Digit                     => "Digit",
      ErrorKind::AlphaNumeric              => "AlphaNumeric",
      ErrorKind::Space                     => "Space",
      ErrorKind::MultiSpace                => "Multiple spaces",
      ErrorKind::LengthValueFn             => "LengthValueFn",
      ErrorKind::Eof                       => "End of file",
      ErrorKind::ExprOpt                   => "Evaluate Option",
      ErrorKind::ExprRes                   => "Evaluate Result",
      ErrorKind::CondReduce                => "Condition reduce",
      ErrorKind::Switch                    => "Switch",
      ErrorKind::TagBits                   => "Tag on bitstream",
      ErrorKind::OneOf                     => "OneOf",
      ErrorKind::NoneOf                    => "NoneOf",
      ErrorKind::Char                      => "Char",
      ErrorKind::CrLf                      => "CrLf",
      ErrorKind::RegexpMatch               => "RegexpMatch",
      ErrorKind::RegexpMatches             => "RegexpMatches",
      ErrorKind::RegexpFind                => "RegexpFind",
      ErrorKind::RegexpCapture             => "RegexpCapture",
      ErrorKind::RegexpCaptures            => "RegexpCaptures",
      ErrorKind::TakeWhile1                => "TakeWhile1",
      ErrorKind::Complete                  => "Complete",
      ErrorKind::Fix                       => "Fix",
      ErrorKind::Escaped                   => "Escaped",
      ErrorKind::EscapedTransform          => "EscapedTransform",
      ErrorKind::TagStr                    => "Tag on strings",
      ErrorKind::IsNotStr                  => "IsNot on strings",
      ErrorKind::IsAStr                    => "IsA on strings",
      ErrorKind::TakeWhile1Str             => "TakeWhile1 on strings",
      ErrorKind::NonEmpty                  => "NonEmpty",
      ErrorKind::ManyMN                    => "Many(m, n)",
      ErrorKind::TakeUntilAndConsumeStr    => "Take until and consume on strings",
      ErrorKind::HexDigit                  => "Hexadecimal Digit",
      ErrorKind::TakeUntilStr              => "Take until on strings",
      ErrorKind::OctDigit                  => "Octal digit",
      ErrorKind::Not                       => "Negation",
      ErrorKind::Permutation               => "Permutation",
      ErrorKind::ManyTill                  => "ManyTill",
      ErrorKind::Verify                    => "predicate verification",
      ErrorKind::TakeTill1                 => "TakeTill1",
      ErrorKind::TakeUntilAndConsume1      => "Take at least 1 until and consume",
      ErrorKind::TakeWhileMN               => "TakeWhileMN",
      ErrorKind::ParseTo                   => "Parse string to the specified type",
    }
  }

  /// Convert Err into an ErrorKind.
  ///
  /// This allows application code to use ErrorKind and stay independent from the `verbose-errors` features activation.
  pub fn into_error_kind(self) -> ErrorKind<E> {
    self
  }
}

pub trait Convert<T> {
  fn convert(T) -> Self;
}

impl<F, E: From<F>> Convert<ErrorKind<F>> for ErrorKind<E> {
  #[cfg_attr(rustfmt, rustfmt_skip)]
  #[allow(deprecated)]
  fn convert(e: ErrorKind<F>) -> Self {
    match e {
      ErrorKind::Custom(c)                 => ErrorKind::Custom(E::from(c)),
      ErrorKind::Tag                       => ErrorKind::Tag,
      ErrorKind::MapRes                    => ErrorKind::MapRes,
      ErrorKind::MapOpt                    => ErrorKind::MapOpt,
      ErrorKind::Alt                       => ErrorKind::Alt,
      ErrorKind::IsNot                     => ErrorKind::IsNot,
      ErrorKind::IsA                       => ErrorKind::IsA,
      ErrorKind::SeparatedList             => ErrorKind::SeparatedList,
      ErrorKind::SeparatedNonEmptyList     => ErrorKind::SeparatedNonEmptyList,
      ErrorKind::Many1                     => ErrorKind::Many1,
      ErrorKind::Count                     => ErrorKind::Count,
      ErrorKind::TakeUntilAndConsume       => ErrorKind::TakeUntilAndConsume,
      ErrorKind::TakeUntil                 => ErrorKind::TakeUntil,
      ErrorKind::TakeUntilEitherAndConsume => ErrorKind::TakeUntilEitherAndConsume,
      ErrorKind::TakeUntilEither           => ErrorKind::TakeUntilEither,
      ErrorKind::LengthValue               => ErrorKind::LengthValue,
      ErrorKind::TagClosure                => ErrorKind::TagClosure,
      ErrorKind::Alpha                     => ErrorKind::Alpha,
      ErrorKind::Digit                     => ErrorKind::Digit,
      ErrorKind::AlphaNumeric              => ErrorKind::AlphaNumeric,
      ErrorKind::Space                     => ErrorKind::Space,
      ErrorKind::MultiSpace                => ErrorKind::MultiSpace,
      ErrorKind::LengthValueFn             => ErrorKind::LengthValueFn,
      ErrorKind::Eof                       => ErrorKind::Eof,
      ErrorKind::ExprOpt                   => ErrorKind::ExprOpt,
      ErrorKind::ExprRes                   => ErrorKind::ExprRes,
      ErrorKind::CondReduce                => ErrorKind::CondReduce,
      ErrorKind::Switch                    => ErrorKind::Switch,
      ErrorKind::TagBits                   => ErrorKind::TagBits,
      ErrorKind::OneOf                     => ErrorKind::OneOf,
      ErrorKind::NoneOf                    => ErrorKind::NoneOf,
      ErrorKind::Char                      => ErrorKind::Char,
      ErrorKind::CrLf                      => ErrorKind::CrLf,
      ErrorKind::RegexpMatch               => ErrorKind::RegexpMatch,
      ErrorKind::RegexpMatches             => ErrorKind::RegexpMatches,
      ErrorKind::RegexpFind                => ErrorKind::RegexpFind,
      ErrorKind::RegexpCapture             => ErrorKind::RegexpCapture,
      ErrorKind::RegexpCaptures            => ErrorKind::RegexpCaptures,
      ErrorKind::TakeWhile1                => ErrorKind::TakeWhile1,
      ErrorKind::Complete                  => ErrorKind::Complete,
      ErrorKind::Fix                       => ErrorKind::Fix,
      ErrorKind::Escaped                   => ErrorKind::Escaped,
      ErrorKind::EscapedTransform          => ErrorKind::EscapedTransform,
      ErrorKind::TagStr                    => ErrorKind::TagStr,
      ErrorKind::IsNotStr                  => ErrorKind::IsNotStr,
      ErrorKind::IsAStr                    => ErrorKind::IsAStr,
      ErrorKind::TakeWhile1Str             => ErrorKind::TakeWhile1Str,
      ErrorKind::NonEmpty                  => ErrorKind::NonEmpty,
      ErrorKind::ManyMN                    => ErrorKind::ManyMN,
      ErrorKind::TakeUntilAndConsumeStr    => ErrorKind::TakeUntilAndConsumeStr,
      ErrorKind::HexDigit                  => ErrorKind::HexDigit,
      ErrorKind::TakeUntilStr              => ErrorKind::TakeUntilStr,
      ErrorKind::OctDigit                  => ErrorKind::OctDigit,
      ErrorKind::Many0                     => ErrorKind::Many0,
      ErrorKind::Not                       => ErrorKind::Not,
      ErrorKind::Permutation               => ErrorKind::Permutation,
      ErrorKind::ManyTill                  => ErrorKind::ManyTill,
      ErrorKind::Verify                    => ErrorKind::Verify,
      ErrorKind::TakeTill1                 => ErrorKind::TakeTill1,
      ErrorKind::TakeUntilAndConsume1      => ErrorKind::TakeUntilAndConsume1,
      ErrorKind::TakeWhileMN               => ErrorKind::TakeWhileMN,
<<<<<<< HEAD
      ErrorKind::Many0Count                => ErrorKind::Many0Count,
      ErrorKind::Many1Count                => ErrorKind::Many1Count,
=======
      ErrorKind::ParseTo                   => ErrorKind::ParseTo,
>>>>>>> 49a20d4f
    }
  }
}<|MERGE_RESOLUTION|>--- conflicted
+++ resolved
@@ -560,12 +560,8 @@
     ErrorKind::TakeTill1                 => 67,
     ErrorKind::TakeUntilAndConsume1      => 68,
     ErrorKind::TakeWhileMN               => 69,
-<<<<<<< HEAD
     ErrorKind::Many0Count                => 70,
     ErrorKind::Many1Count                => 71,
-=======
-    ErrorKind::ParseTo                   => 70,
->>>>>>> 49a20d4f
   }
 }
 
@@ -719,12 +715,9 @@
       ErrorKind::TakeTill1                 => ErrorKind::TakeTill1,
       ErrorKind::TakeUntilAndConsume1      => ErrorKind::TakeUntilAndConsume1,
       ErrorKind::TakeWhileMN               => ErrorKind::TakeWhileMN,
-<<<<<<< HEAD
       ErrorKind::Many0Count                => ErrorKind::Many0Count,
       ErrorKind::Many1Count                => ErrorKind::Many1Count,
-=======
       ErrorKind::ParseTo                   => ErrorKind::ParseTo,
->>>>>>> 49a20d4f
     }
   }
 }