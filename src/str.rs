--- conflicted
+++ resolved
@@ -259,14 +259,9 @@
 macro_rules! take_until_and_consume_s (
   ($input:expr, $substr:expr) => (
     {
-<<<<<<< HEAD
-      use ::std::vec::Vec;
-      #[inline(always)]
-      fn shift_window_and_cmp(window: & mut Vec<char>, c: char, substr_vec: &Vec<char>) -> bool {
-=======
       #[inline(always)]
       fn shift_window_and_cmp(window: & mut ::std::vec::Vec<char>, c: char, substr_vec: & ::std::vec::Vec<char>) -> bool {
->>>>>>> 9f6e40ad
+
         window.push(c);
         if window.len() > substr_vec.len() {
           window.remove(0);
@@ -276,13 +271,8 @@
       let res: $crate::IResult<_, _> = if $substr.len() > $input.len() {
         $crate::IResult::Incomplete($crate::Needed::Size($substr.len()))
       } else {
-<<<<<<< HEAD
-        let substr_vec: Vec<char> = $substr.chars().collect();
-        let mut window: Vec<char> = vec![];
-=======
         let substr_vec: ::std::vec::Vec<char> = $substr.chars().collect();
         let mut window: ::std::vec::Vec<char> = vec![];
->>>>>>> 9f6e40ad
         let mut offset = $input.len();
         let mut parsed = false;
         for (o, c) in $input.char_indices() {
@@ -361,7 +351,6 @@
         };
     }
 
-<<<<<<< HEAD
     #[test]
     fn take_s_succeed() {
         const INPUT: &'static str = "βèƒôřèÂßÇáƒƭèř";
@@ -380,8 +369,6 @@
         };
     }
 
-=======
->>>>>>> 9f6e40ad
   use internal::IResult::{Done, Error};
   use internal::Err::Position;
   use util::ErrorKind;
@@ -417,7 +404,6 @@
     assert_eq!(f(&d[..]), Error(Position(ErrorKind::TakeWhile1Str, &d[..])));
   }
 
-<<<<<<< HEAD
     #[test]
     fn take_till_s_succeed() {
         const INPUT: &'static str = "βèƒôřèÂßÇáƒƭèř";
@@ -536,136 +522,11 @@
         match test(INPUT) {
             IResult::Error(_) => (),
             other => panic!("Parser `is_not_s` didn't fail when it should have. Got `{:?}`.", other),
-=======
-  #[test]
-  fn take_till_s_succeed() {
-    const INPUT: &'static str = "βèƒôřèÂßÇáƒƭèř";
-    const CONSUMED: &'static str = "βèƒôřèÂßÇ";
-    const LEFTOVER: &'static str = "áƒƭèř";
-    fn till_s(c: char) -> bool {
-      c == 'á'
-    }
-    fn test(input: &str) -> IResult<&str, &str> {
-      take_till_s!(input, till_s)
-    }
-    match test(INPUT) {
-      IResult::Done(extra, output) => {
-        assert!(extra == LEFTOVER, "Parser `take_till_s` consumed leftover input.");
-        assert!(output == CONSUMED,
-        "Parser `take_till_s` doesn't return the string it consumed on success. \
-                     Expected `{}`, got `{}`.", CONSUMED, output);
-      },
-      other => panic!("Parser `take_till_s` didn't succeed when it should have. \
-                             Got `{:?}`.", other),
-    };
-  }
-
-  #[test]
-  fn take_while_s_succeed_none() {
-    const INPUT: &'static str = "βèƒôřèÂßÇáƒƭèř";
-    const CONSUMED: &'static str = "";
-    const LEFTOVER: &'static str = "βèƒôřèÂßÇáƒƭèř";
-    fn while_s(c: char) -> bool {
-      c == '9'
-    }
-    fn test(input: &str) -> IResult<&str, &str> {
-      take_while_s!(input, while_s)
-    }
-    match test(INPUT) {
-      IResult::Done(extra, output) => {
-        assert!(extra == LEFTOVER, "Parser `take_while_s` consumed leftover input.");
-        assert!(output == CONSUMED,
-        "Parser `take_while_s` doesn't return the string it consumed on success. \
-                     Expected `{}`, got `{}`.", CONSUMED, output);
-      },
-      other => panic!("Parser `take_while_s` didn't succeed when it should have. \
-                             Got `{:?}`.", other),
-    };
-  }
-
-  #[test]
-  fn is_not_s_succeed() {
-    const INPUT: &'static str = "βèƒôřèÂßÇáƒƭèř";
-    const AVOID: &'static str = "£úçƙ¥á";
-    const CONSUMED: &'static str = "βèƒôřèÂßÇ";
-    const LEFTOVER: &'static str = "áƒƭèř";
-    fn test(input: &str) -> IResult<&str, &str> {
-      is_not_s!(input, AVOID)
-    }
-    match test(INPUT) {
-      IResult::Done(extra, output) => {
-        assert!(extra == LEFTOVER, "Parser `is_not_s` consumed leftover input. Leftover `{}`.", extra);
-        assert!(output == CONSUMED,
-        "Parser `is_not_s` doens't return the string it consumed on success. Expected `{}`, got `{}`.",
-        CONSUMED, output);
-      },
-      other => panic!("Parser `is_not_s` didn't succeed when it should have. \
-                             Got `{:?}`.", other),
-    };
-  }
-
-  #[test]
-  fn take_until_and_consume_s_succeed() {
-    const INPUT: &'static str = "βèƒôřèÂßÇáƒƭèř";
-    const FIND: &'static str = "ÂßÇ";
-    const CONSUMED: &'static str = "βèƒôřèÂßÇ";
-    const LEFTOVER: &'static str = "áƒƭèř";
-
-    match take_until_and_consume_s!(INPUT, FIND) {
-      IResult::Done(extra, output) => {
-        assert!(extra == LEFTOVER, "Parser `take_until_and_consume_s`\
-                    consumed leftover input. Leftover `{}`.", extra);
-        assert!(output == CONSUMED, "Parser `take_until_and_consume_s`\
-                    doens't return the string it consumed on success. Expected `{}`, got `{}`.",
-                    CONSUMED, output);
-      }
-      other => panic!("Parser `take_until_and_consume_s` didn't succeed when it should have. \
-                             Got `{:?}`.", other),
-    };
-  }
-
-    #[test]
-    fn take_while_s_succeed_some() {
-        const INPUT: &'static str = "βèƒôřèÂßÇáƒƭèř";
-        const CONSUMED: &'static str = "βèƒôřèÂßÇ";
-        const LEFTOVER: &'static str = "áƒƭèř";
-        fn while_s(c: char) -> bool {
-            c == 'β' || c == 'è' || c == 'ƒ' || c == 'ô' || c == 'ř' ||
-            c == 'è' || c == 'Â' || c == 'ß' || c == 'Ç'
-        }
-        fn test(input: &str) -> IResult<&str, &str> {
-          take_while_s!(input, while_s)
-        }
-        match test(INPUT) {
-            IResult::Done(extra, output) => {
-                assert!(extra == LEFTOVER, "Parser `take_while_s` consumed leftover input.");
-                assert!(output == CONSUMED,
-                    "Parser `take_while_s` doesn't return the string it consumed on success. \
-                     Expected `{}`, got `{}`.", CONSUMED, output);
-            },
-            other => panic!("Parser `take_while_s` didn't succeed when it should have. \
-                             Got `{:?}`.", other),
->>>>>>> 9f6e40ad
-        };
-    }
-
-    #[test]
-<<<<<<< HEAD
-=======
-    fn is_not_s_fail() {
-        const INPUT: &'static str = "βèƒôřèÂßÇáƒƭèř";
-        const AVOID: &'static str = "βúçƙ¥";
-        fn test(input: &str) -> IResult<&str, &str> {
-            is_not_s!(input, AVOID)
-        }
-        match test(INPUT) {
-            IResult::Error(_) => (),
-            other => panic!("Parser `is_not_s` didn't fail when it should have. Got `{:?}`.", other),
-        };
-    }
-
-    #[test]
->>>>>>> 9f6e40ad
+
+        };
+    }
+
+    #[test]
     fn take_while1_s_succeed() {
         const INPUT: &'static str = "βèƒôřèÂßÇáƒƭèř";
         const CONSUMED: &'static str = "βèƒôřèÂßÇ";
@@ -685,9 +546,6 @@
                      Expected `{}`, got `{}`.", CONSUMED, output);
             },
             other => panic!("Parser `take_while1_s` didn't succeed when it should have. \
-<<<<<<< HEAD
-                                           Got `{:?}`.", other),
-=======
                              Got `{:?}`.", other),
         };
     }
@@ -701,7 +559,6 @@
             IResult::Incomplete(_) => (),
             other => panic!("Parser `take_until_and_consume_s` didn't require more input when it should have. \
                              Got `{:?}`.", other),
->>>>>>> 9f6e40ad
         };
     }
 
@@ -722,20 +579,6 @@
                     CONSUMED, output);
             },
             other => panic!("Parser `is_a_s` didn't succeed when it should have. \
-<<<<<<< HEAD
-                                           Got `{:?}`.", other),
-        };
-    }
-      #[test]
-      fn take_until_and_consume_s_incomplete() {
-        const INPUT: &'static str = "βèƒôřè";
-        const FIND: &'static str = "βèƒôřèÂßÇ";
-
-        match take_until_and_consume_s!(INPUT, FIND) {
-            IResult::Incomplete(_) => (),
-            other => panic!("Parser `take_until_and_consume_s` didn't require more input when it should have. \
-=======
->>>>>>> 9f6e40ad
                              Got `{:?}`.", other),
         };
     }
