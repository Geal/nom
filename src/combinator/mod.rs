--- conflicted
+++ resolved
@@ -636,7 +636,6 @@
   recognize(parser)(input)
 }
 
-<<<<<<< HEAD
 /// if the child parser was successful, return the consumed input with the output
 /// as a tuple. Functions similarly to [recognize](fn.recognize.html) except it
 /// returns the parser output aswell.
@@ -692,9 +691,6 @@
 
 
 /// transforms an error to failure
-=======
-/// Transforms an error to failure.
->>>>>>> 1c34db74
 ///
 /// ```rust
 /// # #[macro_use] extern crate nom;
