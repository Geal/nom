--- conflicted
+++ resolved
@@ -612,27 +612,18 @@
 /// if the parameter is nom::Endianness::Big, parse a big endian u32 integer,
 /// otherwise a little endian u32 integer
 #[macro_export]
-<<<<<<< HEAD
-macro_rules! u24 ( ($i:expr, $e:expr) => ( {if Endianness::Big == $e { be_u24($i) } else { le_u24($i) } } ););
+macro_rules! u24 ( ($i:expr, $e:expr) => ( {if $crate::Endianness::Big == $e { $crate::be_u24($i) } else { $crate::le_u24($i) } } ););
 /// if the parameter is nom::Endianness::Big, parse a big endian u32 integer,
 /// otherwise a little endian u32 integer
-#[macro_export]
-macro_rules! u32 ( ($i:expr, $e:expr) => ( {if Endianness::Big == $e { be_u32($i) } else { le_u32($i) } } ););
-/// if the parameter is nom::Endianness::Big, parse a big endian u64 integer,
-/// otherwise a little endian u64 integer
-#[macro_export]
-macro_rules! u48 ( ($i:expr, $e:expr) => ( {if Endianness::Big == $e { be_u48($i) } else { le_u48($i) } } ););
-/// if the parameter is nom::Endianness::Big, parse a big endian u64 integer,
-/// otherwise a little endian u64 integer
-#[macro_export]
-macro_rules! u64 ( ($i:expr, $e:expr) => ( {if Endianness::Big == $e { be_u64($i) } else { le_u64($i) } } ););
-=======
 macro_rules! u32 ( ($i:expr, $e:expr) => ( {if $crate::Endianness::Big == $e { $crate::be_u32($i) } else { $crate::le_u32($i) } } ););
 /// if the parameter is nom::Endianness::Big, parse a big endian u64 integer,
 /// otherwise a little endian u64 integer
 #[macro_export]
+macro_rules! u48 ( ($i:expr, $e:expr) => ( {if $crate::Endianness::Big == $e { $crate::be_u48($i) } else { $crate::le_u48($i) } } ););
+/// if the parameter is nom::Endianness::Big, parse a big endian u64 integer,
+/// otherwise a little endian u64 integer
+#[macro_export]
 macro_rules! u64 ( ($i:expr, $e:expr) => ( {if $crate::Endianness::Big == $e { $crate::be_u64($i) } else { $crate::le_u64($i) } } ););
->>>>>>> 66c9585a
 
 /// if the parameter is nom::Endianness::Big, parse a big endian i16 integer,
 /// otherwise a little endian i16 integer
