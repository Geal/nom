//! Basic types to build the parsers

use self::Needed::*;
use crate::error::ErrorKind;
use core::num::NonZeroUsize;

/// Holds the result of parsing functions
///
/// It depends on the input type `I`, the output type `O`, and the error type `E`
/// (by default `(I, nom::ErrorKind)`)
///
/// The `Ok` side is a pair containing the remainder of the input (the part of the data that
/// was not parsed) and the produced value. The `Err` side contains an instance of `nom::Err`.
pub type IResult<I, O, E = (I, ErrorKind)> = Result<(I, O), Err<E>>;

/// Contains information on needed data if a parser returned `Incomplete`
#[derive(Debug, PartialEq, Eq, Clone, Copy)]
pub enum Needed {
  /// Needs more data, but we do not know how much
  Unknown,
  /// Contains the required data size
  Size(NonZeroUsize),
}

impl Needed {
  /// Creates `Needed` instance, returns `Needed::Unknown` if the argument is zero
  pub fn new(s: usize) -> Self {
    match NonZeroUsize::new(s) {
      Some(sz) => Needed::Size(sz),
      None => Needed::Unknown,
    }
  }

  /// Indicates if we know how many bytes we need
  pub fn is_known(&self) -> bool {
    *self != Unknown
  }

  /// Maps a `Needed` to `Needed` by applying a function to a contained `Size` value.
  #[inline]
  pub fn map<F: Fn(NonZeroUsize) -> usize>(self, f: F) -> Needed {
    match self {
      Unknown => Unknown,
      Size(n) => Needed::new(f(n)),
    }
  }
}

/// The `Err` enum indicates the parser was not successful
///
/// It has three cases:
///
/// * `Incomplete` indicates that more data is needed to decide. The `Needed` enum
/// can contain how many additional bytes are necessary. If you are sure your parser
/// is working on full data, you can wrap your parser with the `complete` combinator
/// to transform that case in `Error`
/// * `Error` means some parser did not succeed, but another one might (as an example,
/// when testing different branches of an `alt` combinator)
/// * `Failure` indicates an unrecoverable error. As an example, if you recognize a prefix
/// to decide on the next parser to apply, and that parser fails, you know there's no need
/// to try other parsers, you were already in the right branch, so the data is invalid
///
#[derive(Debug, Clone, PartialEq)]
pub enum Err<E> {
  /// There was not enough data
  Incomplete(Needed),
  /// The parser had an error (recoverable)
  Error(E),
  /// The parser had an unrecoverable error: we got to the right
  /// branch and we know other branches won't work, so backtrack
  /// as fast as possible
  Failure(E),
}

impl<E> Err<E> {
  /// Tests if the result is Incomplete
  pub fn is_incomplete(&self) -> bool {
    if let Err::Incomplete(_) = self {
      true
    } else {
      false
    }
  }

  /// Applies the given function to the inner error
  pub fn map<E2, F>(self, f: F) -> Err<E2>
  where
    F: FnOnce(E) -> E2,
  {
    match self {
      Err::Incomplete(n) => Err::Incomplete(n),
      Err::Failure(t) => Err::Failure(f(t)),
      Err::Error(t) => Err::Error(f(t)),
    }
  }

  /// Automatically converts between errors if the underlying type supports it
  pub fn convert<F>(e: Err<F>) -> Self
  where
    E: From<F>,
  {
    e.map(Into::into)
  }
}

impl<T> Err<(T, ErrorKind)> {
  /// Maps `Err<(T, ErrorKind)>` to `Err<(U, ErrorKind)>` with the given `F: T -> U`
  pub fn map_input<U, F>(self, f: F) -> Err<(U, ErrorKind)>
  where
    F: FnOnce(T) -> U,
  {
    match self {
      Err::Incomplete(n) => Err::Incomplete(n),
      Err::Failure((input, k)) => Err::Failure((f(input), k)),
      Err::Error((input, k)) => Err::Error((f(input), k)),
    }
  }
}

#[cfg(feature = "std")]
impl Err<(&[u8], ErrorKind)> {
  /// Obtaining ownership
  pub fn to_owned(self) -> Err<(Vec<u8>, ErrorKind)> {
    self.map_input(ToOwned::to_owned)
  }
}

#[cfg(feature = "std")]
impl Err<(&str, ErrorKind)> {
  /// Automatically converts between errors if the underlying type supports it
  pub fn to_owned(self) -> Err<(String, ErrorKind)> {
    self.map_input(ToOwned::to_owned)
  }
}

impl<E: Eq> Eq for Err<E> {}

#[cfg(feature = "std")]
use std::fmt;

#[cfg(feature = "std")]
impl<E> fmt::Display for Err<E>
where
  E: fmt::Debug,
{
  fn fmt(&self, f: &mut fmt::Formatter) -> fmt::Result {
    match self {
      Err::Incomplete(Needed::Size(u)) => write!(f, "Parsing requires {} bytes/chars", u),
      Err::Incomplete(Needed::Unknown) => write!(f, "Parsing requires more data"),
      Err::Failure(c) => write!(f, "Parsing Failure: {:?}", c),
      Err::Error(c) => write!(f, "Parsing Error: {:?}", c),
    }
  }
}

#[cfg(feature = "std")]
use std::error::Error;

#[cfg(feature = "std")]
impl<E> Error for Err<E>
where
  E: fmt::Debug,
{
  fn source(&self) -> Option<&(dyn Error + 'static)> {
    None // no underlying error
  }
}

<<<<<<< HEAD
/// all nom parsers implement this trait
=======
/// All nom parsers implement ths trait
>>>>>>> 28fb8463
pub trait Parser<I, O, E> {
  /// A parser takes in input type, and returns a `Result` containing
  /// either the remaining input and the output value, or an error
  fn parse(&mut self, input: I) -> IResult<I, O, E>;

  /// Maps a function over the result of a parser
  fn map<G, O2>(self, g: G) -> Map<Self, G, O>
  where
    G: Fn(O) -> O2,
    Self: core::marker::Sized,
  {
    Map {
      f: self,
      g,
      phantom: core::marker::PhantomData,
    }
  }

  /// Creates a second parser from the output of the first one, then apply over the rest of the input
  fn flat_map<G, H, O2>(self, g: G) -> FlatMap<Self, G, O>
  where
    G: Fn(O) -> H,
    H: Parser<I, O2, E>,
    Self: core::marker::Sized,
  {
    FlatMap {
      f: self,
      g,
      phantom: core::marker::PhantomData,
    }
  }

  /// Applies a second parser over the output of the first one
  fn and_then<G, O2>(self, g: G) -> AndThen<Self, G, O>
  where
    G: Parser<O, O2, E>,
    Self: core::marker::Sized,
  {
    AndThen {
      f: self,
      g,
      phantom: core::marker::PhantomData,
    }
  }

  /// Applies a second parser after the first one, return their results as a tuple
  fn and<G, O2>(self, g: G) -> And<Self, G>
  where
    G: Parser<I, O2, E>,
    Self: core::marker::Sized,
  {
    And { f: self, g }
  }

  /// Applies a second parser over the input if the first one failed
  fn or<G>(self, g: G) -> Or<Self, G>
  where
    G: Parser<I, O, E>,
    Self: core::marker::Sized,
  {
    Or { f: self, g }
  }
}

impl<'a, I, O, E, F> Parser<I, O, E> for F
where
  F: FnMut(I) -> IResult<I, O, E> + 'a,
{
  fn parse(&mut self, i: I) -> IResult<I, O, E> {
    self(i)
  }
}

/// Implementation of `Parser:::map`
pub struct Map<F, G, O1> {
  f: F,
  g: G,
  phantom: core::marker::PhantomData<O1>,
}

impl<'a, I, O1, O2, E, F: Parser<I, O1, E>, G: Fn(O1) -> O2> Parser<I, O2, E> for Map<F, G, O1> {
  fn parse(&mut self, i: I) -> IResult<I, O2, E> {
    match self.f.parse(i) {
      Err(e) => Err(e),
      Ok((i, o)) => Ok((i, (self.g)(o))),
    }
  }
}

/// Implementation of `Parser::flat_map`
pub struct FlatMap<F, G, O1> {
  f: F,
  g: G,
  phantom: core::marker::PhantomData<O1>,
}

impl<'a, I, O1, O2, E, F: Parser<I, O1, E>, G: Fn(O1) -> H, H: Parser<I, O2, E>> Parser<I, O2, E>
  for FlatMap<F, G, O1>
{
  fn parse(&mut self, i: I) -> IResult<I, O2, E> {
    let (i, o1) = self.f.parse(i)?;
    (self.g)(o1).parse(i)
  }
}

/// Implementation of `Parser::and_then`
pub struct AndThen<F, G, O1> {
  f: F,
  g: G,
  phantom: core::marker::PhantomData<O1>,
}

impl<'a, I, O1, O2, E, F: Parser<I, O1, E>, G: Parser<O1, O2, E>> Parser<I, O2, E>
  for AndThen<F, G, O1>
{
  fn parse(&mut self, i: I) -> IResult<I, O2, E> {
    let (i, o1) = self.f.parse(i)?;
    let (_, o2) = self.g.parse(o1)?;
    Ok((i, o2))
  }
}

/// Implementation of `Parser::and`
pub struct And<F, G> {
  f: F,
  g: G,
}

impl<'a, I, O1, O2, E, F: Parser<I, O1, E>, G: Parser<I, O2, E>> Parser<I, (O1, O2), E>
  for And<F, G>
{
  fn parse(&mut self, i: I) -> IResult<I, (O1, O2), E> {
    let (i, o1) = self.f.parse(i)?;
    let (i, o2) = self.g.parse(i)?;
    Ok((i, (o1, o2)))
  }
}

/// Implementation of `Parser::or`
pub struct Or<F, G> {
  f: F,
  g: G,
}

impl<'a, I: Clone, O, E: crate::error::ParseError<I>, F: Parser<I, O, E>, G: Parser<I, O, E>>
  Parser<I, O, E> for Or<F, G>
{
  fn parse(&mut self, i: I) -> IResult<I, O, E> {
    match self.f.parse(i.clone()) {
      Err(Err::Error(e1)) => match self.g.parse(i) {
        Err(Err::Error(e2)) => Err(Err::Error(e1.or(e2))),
        res => res,
      },
      res => res,
    }
  }
}

#[cfg(test)]
mod tests {
  use super::*;
  use crate::error::ErrorKind;

  #[doc(hidden)]
  #[macro_export]
  macro_rules! assert_size (
    ($t:ty, $sz:expr) => (
      assert_eq!(crate::lib::std::mem::size_of::<$t>(), $sz);
    );
  );

  #[test]
  #[cfg(target_pointer_width = "64")]
  fn size_test() {
    assert_size!(IResult<&[u8], &[u8], (&[u8], u32)>, 40);
    assert_size!(IResult<&str, &str, u32>, 40);
    assert_size!(Needed, 8);
    assert_size!(Err<u32>, 16);
    assert_size!(ErrorKind, 1);
  }

  #[test]
  fn err_map_test() {
    let e = Err::Error(1);
    assert_eq!(e.map(|v| v + 1), Err::Error(2));
  }
}<|MERGE_RESOLUTION|>--- conflicted
+++ resolved
@@ -166,11 +166,7 @@
   }
 }
 
-<<<<<<< HEAD
-/// all nom parsers implement this trait
-=======
-/// All nom parsers implement ths trait
->>>>>>> 28fb8463
+/// All nom parsers implement this trait
 pub trait Parser<I, O, E> {
   /// A parser takes in input type, and returns a `Result` containing
   /// either the remaining input and the output value, or an error
